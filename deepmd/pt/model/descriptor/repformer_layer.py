# SPDX-License-Identifier: LGPL-3.0-or-later
from typing import (
    List,
    Optional,
    Union,
    Tuple,
)

import torch
import torch.nn as nn

from deepmd.dpmodel.utils.seed import (
    child_seed,
)
from deepmd.pt.model.network.init import (
    constant_,
    normal_,
)
from deepmd.pt.model.network.layernorm import (
    LayerNorm,
)
from deepmd.pt.model.network.mlp import (
    MLPLayer,
)
from deepmd.pt.utils import (
    env,
)
from deepmd.pt.utils.env import (
    PRECISION_DICT,
)
from deepmd.pt.utils.utils import (
    ActivationFn,
    get_generator,
    to_numpy_array,
    to_torch_tensor,
)
from deepmd.utils.version import (
    check_version_compatibility,
)


def get_residual(
    _dim: int,
    _scale: float,
    _mode: str = "norm",
    trainable: bool = True,
    precision: str = "float64",
    seed: Optional[Union[int, List[int]]] = None,
) -> torch.Tensor:
    r"""
    Get residual tensor for one update vector.

    Parameters
    ----------
    _dim : int
        The dimension of the update vector.
    _scale
        The initial scale of the residual tensor. See `_mode` for details.
    _mode
        The mode of residual initialization for the residual tensor.
        - "norm" (default): init residual using normal with `_scale` std.
        - "const": init residual using element-wise constants of `_scale`.
    trainable
        Whether the residual tensor is trainable.
    precision
        The precision of the residual tensor.
    seed : int, optional
        Random seed for parameter initialization.
    """
    random_generator = get_generator(seed)
    residual = nn.Parameter(
        data=torch.zeros(_dim, dtype=PRECISION_DICT[precision], device=env.DEVICE),
        requires_grad=trainable,
    )
    if _mode == "norm":
        normal_(residual.data, std=_scale, generator=random_generator)
    elif _mode == "const":
        constant_(residual.data, val=_scale)
    else:
        raise RuntimeError(f"Unsupported initialization mode '{_mode}'!")
    return residual


# common ops
def _make_nei_g1(
    g1_ext: torch.Tensor,
    nlist: torch.Tensor,
) -> torch.Tensor:
    """
    Make neighbor-wise atomic invariant rep.

    Parameters
    ----------
    g1_ext
        Extended atomic invariant rep, with shape nb x nall x ng1.
    nlist
        Neighbor list, with shape nb x nloc x nnei.

    Returns
    -------
    gg1: torch.Tensor
        Neighbor-wise atomic invariant rep, with shape nb x nloc x nnei x ng1.

    """
    # nlist: nb x nloc x nnei
    nb, nloc, nnei = nlist.shape
    # g1_ext: nb x nall x ng1
    ng1 = g1_ext.shape[-1]
    # index: nb x (nloc x nnei) x ng1
    index = nlist.reshape(nb, nloc * nnei).unsqueeze(-1).expand(-1, -1, ng1)
    # gg1  : nb x (nloc x nnei) x ng1
    gg1 = torch.gather(g1_ext, dim=1, index=index)
    # gg1  : nb x nloc x nnei x ng1
    gg1 = gg1.view(nb, nloc, nnei, ng1)
    return gg1


def _apply_nlist_mask(
    gg: torch.Tensor,
    nlist_mask: torch.Tensor,
) -> torch.Tensor:
    """
    Apply nlist mask to neighbor-wise rep tensors.

    Parameters
    ----------
    gg
        Neighbor-wise rep tensors, with shape nf x nloc x nnei x d.
    nlist_mask
        Neighbor list mask, where zero means no neighbor, with shape nf x nloc x nnei.
    """
    # gg:  nf x nloc x nnei x d
    # msk: nf x nloc x nnei
    return gg.masked_fill(~nlist_mask.unsqueeze(-1), 0.0)


def _apply_switch(gg: torch.Tensor, sw: torch.Tensor) -> torch.Tensor:
    """
    Apply switch function to neighbor-wise rep tensors.

    Parameters
    ----------
    gg
        Neighbor-wise rep tensors, with shape nf x nloc x nnei x d.
    sw
        The switch function, which equals 1 within the rcut_smth range, smoothly decays from 1 to 0 between rcut_smth and rcut,
        and remains 0 beyond rcut, with shape nf x nloc x nnei.
    """
    # gg:  nf x nloc x nnei x d
    # sw:  nf x nloc x nnei
    return gg * sw.unsqueeze(-1)


class Atten2Map(torch.nn.Module):
    def __init__(
        self,
        input_dim: int,
        hidden_dim: int,
        head_num: int,
        has_gate: bool = False,  # apply gate to attn map
        smooth: bool = True,
        attnw_shift: float = 20.0,
        precision: str = "float64",
        seed: Optional[Union[int, List[int]]] = None,
    ):
        """Return neighbor-wise multi-head self-attention maps, with gate mechanism."""
        super().__init__()
        self.input_dim = input_dim
        self.hidden_dim = hidden_dim
        self.head_num = head_num
        self.mapqk = MLPLayer(
            input_dim,
            hidden_dim * 2 * head_num,
            bias=False,
            precision=precision,
            seed=seed,
        )
        self.has_gate = has_gate
        self.smooth = smooth
        self.attnw_shift = attnw_shift
        self.precision = precision

    def forward(
        self,
        g2: torch.Tensor,  # nb x nloc x nnei x ng2
        h2: torch.Tensor,  # nb x nloc x nnei x 3
        nlist_mask: torch.Tensor,  # nb x nloc x nnei
        sw: torch.Tensor,  # nb x nloc x nnei
    ) -> torch.Tensor:
        (
            nb,
            nloc,
            nnei,
            _,
        ) = g2.shape
        nd, nh = self.hidden_dim, self.head_num
        # nb x nloc x nnei x nd x (nh x 2)
        g2qk = self.mapqk(g2).view(nb, nloc, nnei, nd, nh * 2)
        # nb x nloc x (nh x 2) x nnei x nd
        g2qk = torch.permute(g2qk, (0, 1, 4, 2, 3))
        # nb x nloc x nh x nnei x nd
        g2q, g2k = torch.split(g2qk, nh, dim=2)
        # g2q = torch.nn.functional.normalize(g2q, dim=-1)
        # g2k = torch.nn.functional.normalize(g2k, dim=-1)
        # nb x nloc x nh x nnei x nnei
        attnw = torch.matmul(g2q, torch.transpose(g2k, -1, -2)) / nd**0.5
        if self.has_gate:
            gate = torch.matmul(h2, torch.transpose(h2, -1, -2)).unsqueeze(-3)
            attnw = attnw * gate
        # mask the attenmap, nb x nloc x 1 x 1 x nnei
        attnw_mask = ~nlist_mask.unsqueeze(2).unsqueeze(2)
        # mask the attenmap, nb x nloc x 1 x nnei x 1
        attnw_mask_c = ~nlist_mask.unsqueeze(2).unsqueeze(-1)
        if self.smooth:
            attnw = (attnw + self.attnw_shift) * sw[:, :, None, :, None] * sw[
                :, :, None, None, :
            ] - self.attnw_shift
        else:
            attnw = attnw.masked_fill(
                attnw_mask,
                float("-inf"),
            )
        attnw = torch.softmax(attnw, dim=-1)
        attnw = attnw.masked_fill(
            attnw_mask,
            0.0,
        )
        # nb x nloc x nh x nnei x nnei
        attnw = attnw.masked_fill(
            attnw_mask_c,
            0.0,
        )
        if self.smooth:
            attnw = attnw * sw[:, :, None, :, None] * sw[:, :, None, None, :]
        # nb x nloc x nnei x nnei
        h2h2t = torch.matmul(h2, torch.transpose(h2, -1, -2)) / 3.0**0.5
        # nb x nloc x nh x nnei x nnei
        ret = attnw * h2h2t[:, :, None, :, :]
        # ret = torch.softmax(g2qk, dim=-1)
        # nb x nloc x nnei x nnei x nh
        ret = torch.permute(ret, (0, 1, 3, 4, 2))
        return ret

    def serialize(self) -> dict:
        """Serialize the networks to a dict.

        Returns
        -------
        dict
            The serialized networks.
        """
        return {
            "@class": "Atten2Map",
            "@version": 1,
            "input_dim": self.input_dim,
            "hidden_dim": self.hidden_dim,
            "head_num": self.head_num,
            "has_gate": self.has_gate,
            "smooth": self.smooth,
            "attnw_shift": self.attnw_shift,
            "precision": self.precision,
            "mapqk": self.mapqk.serialize(),
        }

    @classmethod
    def deserialize(cls, data: dict) -> "Atten2Map":
        """Deserialize the networks from a dict.

        Parameters
        ----------
        data : dict
            The dict to deserialize from.
        """
        data = data.copy()
        check_version_compatibility(data.pop("@version"), 1, 1)
        data.pop("@class")
        mapqk = data.pop("mapqk")
        obj = cls(**data)
        obj.mapqk = MLPLayer.deserialize(mapqk)
        return obj


class Atten2MultiHeadApply(torch.nn.Module):
    def __init__(
        self,
        input_dim: int,
        head_num: int,
        precision: str = "float64",
        seed: Optional[Union[int, List[int]]] = None,
    ):
        super().__init__()
        self.input_dim = input_dim
        self.head_num = head_num
        self.mapv = MLPLayer(
            input_dim,
            input_dim * head_num,
            bias=False,
            precision=precision,
            seed=child_seed(seed, 0),
        )
        self.head_map = MLPLayer(
            input_dim * head_num,
            input_dim,
            precision=precision,
            seed=child_seed(seed, 1),
        )
        self.precision = precision

    def forward(
        self,
        AA: torch.Tensor,  # nf x nloc x nnei x nnei x nh
        g2: torch.Tensor,  # nf x nloc x nnei x ng2
    ) -> torch.Tensor:
        nf, nloc, nnei, ng2 = g2.shape
        nh = self.head_num
        # nf x nloc x nnei x ng2 x nh
        g2v = self.mapv(g2).view(nf, nloc, nnei, ng2, nh)
        # nf x nloc x nh x nnei x ng2
        g2v = torch.permute(g2v, (0, 1, 4, 2, 3))
        # g2v = torch.nn.functional.normalize(g2v, dim=-1)
        # nf x nloc x nh x nnei x nnei
        AA = torch.permute(AA, (0, 1, 4, 2, 3))
        # nf x nloc x nh x nnei x ng2
        ret = torch.matmul(AA, g2v)
        # nf x nloc x nnei x ng2 x nh
        ret = torch.permute(ret, (0, 1, 3, 4, 2)).reshape(nf, nloc, nnei, (ng2 * nh))
        # nf x nloc x nnei x ng2
        return self.head_map(ret)

    def serialize(self) -> dict:
        """Serialize the networks to a dict.

        Returns
        -------
        dict
            The serialized networks.
        """
        return {
            "@class": "Atten2MultiHeadApply",
            "@version": 1,
            "input_dim": self.input_dim,
            "head_num": self.head_num,
            "precision": self.precision,
            "mapv": self.mapv.serialize(),
            "head_map": self.head_map.serialize(),
        }

    @classmethod
    def deserialize(cls, data: dict) -> "Atten2MultiHeadApply":
        """Deserialize the networks from a dict.

        Parameters
        ----------
        data : dict
            The dict to deserialize from.
        """
        data = data.copy()
        check_version_compatibility(data.pop("@version"), 1, 1)
        data.pop("@class")
        mapv = data.pop("mapv")
        head_map = data.pop("head_map")
        obj = cls(**data)
        obj.mapv = MLPLayer.deserialize(mapv)
        obj.head_map = MLPLayer.deserialize(head_map)
        return obj


class Atten2EquiVarApply(torch.nn.Module):
    def __init__(
        self,
        input_dim: int,
        head_num: int,
        precision: str = "float64",
        seed: Optional[Union[int, List[int]]] = None,
    ):
        super().__init__()
        self.input_dim = input_dim
        self.head_num = head_num
        self.head_map = MLPLayer(
            head_num, 1, bias=False, precision=precision, seed=seed
        )
        self.precision = precision

    def forward(
        self,
        AA: torch.Tensor,  # nf x nloc x nnei x nnei x nh
        h2: torch.Tensor,  # nf x nloc x nnei x 3 x ng2
    ) -> torch.Tensor:
        nf, nloc, nnei, _, ng2 = h2.shape
        h2 = h2.view(nf, nloc, nnei, -1)
        nh = self.head_num
        # nf x nloc x nh x nnei x nnei
        AA = torch.permute(AA, (0, 1, 4, 2, 3))
        h2m = torch.unsqueeze(h2, dim=2)
        # nf x nloc x nh x nnei x (3*ng2)
        h2m = torch.tile(h2m, [1, 1, nh, 1, 1])
        # nf x nloc x nh x nnei x (3*ng2)
        ret = torch.matmul(AA, h2m)
        # nf x nloc x nnei x (3*ng2) x nh
        ret = torch.permute(ret, (0, 1, 3, 4, 2)).view(nf, nloc, nnei, 3 * ng2, nh)
        # nf x nloc x nnei x (3*ng2)
        return torch.squeeze(self.head_map(ret), dim=-1).reshape(nf, nloc, nnei, 3, -1)

    def serialize(self) -> dict:
        """Serialize the networks to a dict.

        Returns
        -------
        dict
            The serialized networks.
        """
        return {
            "@class": "Atten2EquiVarApply",
            "@version": 1,
            "input_dim": self.input_dim,
            "head_num": self.head_num,
            "precision": self.precision,
            "head_map": self.head_map.serialize(),
        }

    @classmethod
    def deserialize(cls, data: dict) -> "Atten2EquiVarApply":
        """Deserialize the networks from a dict.

        Parameters
        ----------
        data : dict
            The dict to deserialize from.
        """
        data = data.copy()
        check_version_compatibility(data.pop("@version"), 1, 1)
        data.pop("@class")
        head_map = data.pop("head_map")
        obj = cls(**data)
        obj.head_map = MLPLayer.deserialize(head_map)
        return obj


class LocalAtten(torch.nn.Module):
    def __init__(
        self,
        input_dim: int,
        hidden_dim: int,
        head_num: int,
        smooth: bool = True,
        attnw_shift: float = 20.0,
        precision: str = "float64",
        seed: Optional[Union[int, List[int]]] = None,
    ):
        super().__init__()
        self.input_dim = input_dim
        self.hidden_dim = hidden_dim
        self.head_num = head_num
        self.mapq = MLPLayer(
            input_dim,
            hidden_dim * 1 * head_num,
            bias=False,
            precision=precision,
            seed=child_seed(seed, 0),
        )
        self.mapkv = MLPLayer(
            input_dim,
            (hidden_dim + input_dim) * head_num,
            bias=False,
            precision=precision,
            seed=child_seed(seed, 1),
        )
        self.head_map = MLPLayer(
            input_dim * head_num,
            input_dim,
            precision=precision,
            seed=child_seed(seed, 2),
        )
        self.smooth = smooth
        self.attnw_shift = attnw_shift
        self.precision = precision

    def forward(
        self,
        g1: torch.Tensor,  # nb x nloc x ng1
        gg1: torch.Tensor,  # nb x nloc x nnei x ng1
        nlist_mask: torch.Tensor,  # nb x nloc x nnei
        sw: torch.Tensor,  # nb x nloc x nnei
    ) -> torch.Tensor:
        nb, nloc, nnei = nlist_mask.shape
        ni, nd, nh = self.input_dim, self.hidden_dim, self.head_num
        assert ni == g1.shape[-1]
        assert ni == gg1.shape[-1]
        # nb x nloc x nd x nh
        g1q = self.mapq(g1).view(nb, nloc, nd, nh)
        # nb x nloc x nh x nd
        g1q = torch.permute(g1q, (0, 1, 3, 2))
        # nb x nloc x nnei x (nd+ni) x nh
        gg1kv = self.mapkv(gg1).view(nb, nloc, nnei, nd + ni, nh)
        gg1kv = torch.permute(gg1kv, (0, 1, 4, 2, 3))
        # nb x nloc x nh x nnei x nd, nb x nloc x nh x nnei x ng1
        gg1k, gg1v = torch.split(gg1kv, [nd, ni], dim=-1)

        # nb x nloc x nh x 1 x nnei
        attnw = torch.matmul(g1q.unsqueeze(-2), torch.transpose(gg1k, -1, -2)) / nd**0.5
        # nb x nloc x nh x nnei
        attnw = attnw.squeeze(-2)
        # mask the attenmap, nb x nloc x 1 x nnei
        attnw_mask = ~nlist_mask.unsqueeze(-2)
        # nb x nloc x nh x nnei
        if self.smooth:
            attnw = (attnw + self.attnw_shift) * sw.unsqueeze(-2) - self.attnw_shift
        else:
            attnw = attnw.masked_fill(
                attnw_mask,
                float("-inf"),
            )
        attnw = torch.softmax(attnw, dim=-1)
        attnw = attnw.masked_fill(
            attnw_mask,
            0.0,
        )
        if self.smooth:
            attnw = attnw * sw.unsqueeze(-2)

        # nb x nloc x nh x ng1
        ret = (
            torch.matmul(attnw.unsqueeze(-2), gg1v).squeeze(-2).view(nb, nloc, nh * ni)
        )
        # nb x nloc x ng1
        ret = self.head_map(ret)
        return ret

    def serialize(self) -> dict:
        """Serialize the networks to a dict.

        Returns
        -------
        dict
            The serialized networks.
        """
        return {
            "@class": "LocalAtten",
            "@version": 1,
            "input_dim": self.input_dim,
            "hidden_dim": self.hidden_dim,
            "head_num": self.head_num,
            "smooth": self.smooth,
            "attnw_shift": self.attnw_shift,
            "precision": self.precision,
            "mapq": self.mapq.serialize(),
            "mapkv": self.mapkv.serialize(),
            "head_map": self.head_map.serialize(),
        }

    @classmethod
    def deserialize(cls, data: dict) -> "LocalAtten":
        """Deserialize the networks from a dict.

        Parameters
        ----------
        data : dict
            The dict to deserialize from.
        """
        data = data.copy()
        check_version_compatibility(data.pop("@version"), 1, 1)
        data.pop("@class")
        mapq = data.pop("mapq")
        mapkv = data.pop("mapkv")
        head_map = data.pop("head_map")
        obj = cls(**data)
        obj.mapq = MLPLayer.deserialize(mapq)
        obj.mapkv = MLPLayer.deserialize(mapkv)
        obj.head_map = MLPLayer.deserialize(head_map)
        return obj


class RepformerLayer(torch.nn.Module):
    def __init__(
        self,
        rcut,
        rcut_smth,
        sel: int,
        ntypes: int,
        g1_dim=128,
        g2_dim=16,
        axis_neuron: int = 4,
        update_chnnl_2: bool = True,
        update_g1_has_conv: bool = True,
        update_g1_has_drrd: bool = True,
        update_g1_has_grrg: bool = True,
        update_g1_has_attn: bool = True,
        update_g2_has_g1g1: bool = True,
        update_g2_has_attn: bool = True,
        update_h2: bool = False,
<<<<<<< HEAD
        update_h1_has_g1: bool = False,
        update_h2_has_g2: bool = False,
=======
        update_h2_has_g2: bool = True,
        update_h1_has_g1: bool = True,
>>>>>>> c05ed09c
        attn1_hidden: int = 64,
        attn1_nhead: int = 4,
        attn2_hidden: int = 16,
        attn2_nhead: int = 4,
        attn2_has_gate: bool = False,
        activation_function: str = "tanh",
        update_style: str = "res_avg",
        update_residual: float = 0.001,
        update_residual_init: str = "norm",
        smooth: bool = True,
        precision: str = "float64",
        trainable_ln: bool = True,
        ln_eps: Optional[float] = 1e-5,
        use_sqrt_nnei: bool = True,
        g1_out_conv: bool = True,
        g1_out_mlp: bool = True,
        output_g1_ln=False,
        output_g2_ln=False,
        output_h1_ln=False,
        output_h2_ln=False,
        seed: Optional[Union[int, List[int]]] = None,
    ):
        super().__init__()
        self.epsilon = 1e-4  # protection of 1./nnei
        self.rcut = rcut
        self.rcut_smth = rcut_smth
        self.ntypes = ntypes
        sel = [sel] if isinstance(sel, int) else sel
        self.nnei = sum(sel)
        assert len(sel) == 1
        self.sel = sel
        self.sec = self.sel
        self.axis_neuron = axis_neuron
        self.activation_function = activation_function
        self.act = ActivationFn(activation_function)
        self.update_g1_has_grrg = update_g1_has_grrg
        self.update_g1_has_drrd = update_g1_has_drrd
        self.update_g1_has_conv = update_g1_has_conv
        self.update_g1_has_attn = update_g1_has_attn
        self.update_chnnl_2 = update_chnnl_2
        self.update_g2_has_g1g1 = update_g2_has_g1g1 if self.update_chnnl_2 else False
        self.update_g2_has_attn = update_g2_has_attn if self.update_chnnl_2 else False
        self.update_h2 = update_h2 if self.update_chnnl_2 else False
        self.update_h2_has_g2 = update_h2_has_g2
        self.update_h1_has_g1 = update_h1_has_g1
        # delete unused variables
        del (
            update_g2_has_g1g1,
            update_g2_has_attn,
            update_h2,
            update_h2_has_g2,
            update_h1_has_g1,
        )
        self.attn1_hidden = attn1_hidden
        self.attn1_nhead = attn1_nhead
        self.attn2_hidden = attn2_hidden
        self.attn2_nhead = attn2_nhead
        self.attn2_has_gate = attn2_has_gate
        self.update_style = update_style
        self.update_residual = update_residual
        self.update_residual_init = update_residual_init
        self.smooth = smooth
        self.g1_dim = g1_dim
        self.g2_dim = g2_dim
        self.trainable_ln = trainable_ln
        self.ln_eps = ln_eps
        self.precision = precision
        self.seed = seed
        self.use_sqrt_nnei = use_sqrt_nnei
        self.g1_out_conv = g1_out_conv
        self.g1_out_mlp = g1_out_mlp
        self.output_g1_ln = output_g1_ln
        self.output_g2_ln = output_g2_ln
        self.output_h1_ln = output_h1_ln
        self.output_h2_ln = output_h2_ln

        assert update_residual_init in [
            "norm",
            "const",
        ], "'update_residual_init' only support 'norm' or 'const'!"
        self.update_residual = update_residual
        self.update_residual_init = update_residual_init
        self.g1_residual = []
        self.g2_residual = []
        self.h1_residual = []
        self.h2_residual = []

        if self.update_style == "res_residual":
            self.g1_residual.append(
                get_residual(
                    g1_dim,
                    self.update_residual,
                    self.update_residual_init,
                    precision=precision,
                    seed=child_seed(seed, 0),
                )
            )

        g1_in_dim = self.cal_1_dim(g1_dim, g2_dim, self.axis_neuron)
        self.linear1 = MLPLayer(
            g1_in_dim,
            g1_dim,
            precision=precision,
            seed=child_seed(seed, 1),
        )
        self.linear2 = None
        self.proj_g1g2 = None
        self.proj_h1h2 = None
        self.proj_g1g1g2 = None
        self.attn2g_map = None
        self.attn2_mh_apply = None
        self.attn2_lm = None
        self.attn2_ev_apply = None
        self.loc_attn = None
        self.g1_ln = None
        self.g2_ln = None
        self.h1_ln = None
        self.h2_ln = None

        if self.update_chnnl_2:
            self.linear2 = MLPLayer(
                g2_dim,
                g2_dim,
                precision=precision,
                seed=child_seed(seed, 2),
            )
            if self.update_style == "res_residual":
                self.g2_residual.append(
                    get_residual(
                        g2_dim,
                        self.update_residual,
                        self.update_residual_init,
                        precision=precision,
                        seed=child_seed(seed, 3),
                    )
                )
        if self.g1_out_mlp:
            self.g1_self_mlp = MLPLayer(
                g1_dim,
                g1_dim,
                precision=precision,
                seed=child_seed(seed, 15),
            )
            if self.update_style == "res_residual":
                self.g1_residual.append(
                    get_residual(
                        g1_dim,
                        self.update_residual,
                        self.update_residual_init,
                        precision=precision,
                        seed=child_seed(seed, 16),
                    )
                )
        else:
            self.g1_self_mlp = None
        if self.update_g1_has_conv:
            if not self.g1_out_conv:
                self.proj_g1g2 = MLPLayer(
                    g1_dim,
                    g2_dim,
                    bias=False,
                    precision=precision,
                    seed=child_seed(seed, 4),
                )
            else:
                self.proj_g1g2_1 = MLPLayer(
                    g2_dim,
                    g1_dim,
                    bias=False,
                    precision=precision,
                    seed=child_seed(child_seed(seed, 4), 0),
                )
                self.proj_h1h2_1 = MLPLayer(
                    g2_dim,
                    g1_dim,
                    bias=False,
                    precision=precision,
                    seed=child_seed(child_seed(seed, 4), 1),
                )
                self.proj_g1g2_2 = MLPLayer(
                    g2_dim,
                    g1_dim,
                    bias=False,
                    precision=precision,
                    seed=child_seed(child_seed(seed, 4), 2),
                )
                self.proj_h1h2_2 = MLPLayer(
                    g2_dim,
                    g1_dim,
                    bias=False,
                    precision=precision,
                    seed=child_seed(child_seed(seed, 4), 3),
                )
                if self.update_style == "res_residual":
                    self.g1_residual.append(
                        get_residual(
                            g1_dim,
                            self.update_residual,
                            self.update_residual_init,
                            precision=precision,
                            seed=child_seed(child_seed(seed, 17), 0),
                        )
                    )
                    self.g1_residual.append(
                        get_residual(
                            g1_dim,
                            self.update_residual,
                            self.update_residual_init,
                            precision=precision,
                            seed=child_seed(child_seed(seed, 17), 1),
                        )
                    )
                    self.h1_residual.append(
                        get_residual(
                            g1_dim,
                            self.update_residual,
                            self.update_residual_init,
                            precision=precision,
                            seed=child_seed(child_seed(seed, 17), 2),
                        )
                    )
                    self.h1_residual.append(
                        get_residual(
                            g1_dim,
                            self.update_residual,
                            self.update_residual_init,
                            precision=precision,
                            seed=child_seed(child_seed(seed, 17), 3),
                        )
                    )
        if self.update_g2_has_g1g1:
            self.proj_g1g1g2 = MLPLayer(
                g1_dim,
                g2_dim,
                bias=False,
                precision=precision,
                seed=child_seed(seed, 5),
            )
            if self.update_style == "res_residual":
                self.g2_residual.append(
                    get_residual(
                        g2_dim,
                        self.update_residual,
                        self.update_residual_init,
                        precision=precision,
                        seed=child_seed(seed, 6),
                    )
                )
        if self.update_g2_has_attn or self.update_h2:
            self.attn2g_map = Atten2Map(
                g2_dim,
                attn2_hidden,
                attn2_nhead,
                attn2_has_gate,
                self.smooth,
                precision=precision,
                seed=child_seed(seed, 7),
            )
            if self.update_g2_has_attn:
                self.attn2_mh_apply = Atten2MultiHeadApply(
                    g2_dim, attn2_nhead, precision=precision, seed=child_seed(seed, 8)
                )
                self.attn2_lm = LayerNorm(
                    g2_dim,
                    eps=ln_eps,
                    trainable=trainable_ln,
                    precision=precision,
                    seed=child_seed(seed, 9),
                )
                if self.update_style == "res_residual":
                    self.g2_residual.append(
                        get_residual(
                            g2_dim,
                            self.update_residual,
                            self.update_residual_init,
                            precision=precision,
                            seed=child_seed(seed, 10),
                        )
                    )

            if self.update_h2:
                self.attn2_ev_apply = Atten2EquiVarApply(
                    g2_dim, attn2_nhead, precision=precision, seed=child_seed(seed, 11)
                )
                if self.update_style == "res_residual":
                    self.h2_residual.append(
                        get_residual(
                            1,
                            self.update_residual,
                            self.update_residual_init,
                            precision=precision,
                            seed=child_seed(seed, 12),
                        )
                    )
        if self.update_g1_has_attn:
            self.loc_attn = LocalAtten(
                g1_dim,
                attn1_hidden,
                attn1_nhead,
                self.smooth,
                precision=precision,
                seed=child_seed(seed, 13),
            )
            if self.update_style == "res_residual":
                self.g1_residual.append(
                    get_residual(
                        g1_dim,
                        self.update_residual,
                        self.update_residual_init,
                        precision=precision,
                        seed=child_seed(seed, 14),
                    )
                )

        if self.update_h2_has_g2:
            if self.update_style == "res_residual":
                self.h2_residual.append(
                    get_residual(
                        g2_dim,
                        self.update_residual,
                        self.update_residual_init,
                        precision=precision,
                        seed=child_seed(seed, 15),
                    )
                )

        if self.update_h1_has_g1:
            if self.update_style == "res_residual":
                self.h1_residual.append(
                    get_residual(
                        g1_dim,
                        self.update_residual,
                        self.update_residual_init,
                        precision=precision,
                        seed=child_seed(seed, 16),
                    )
                )

        self.g1_residual = nn.ParameterList(self.g1_residual)
        self.g2_residual = nn.ParameterList(self.g2_residual)
        self.h1_residual = nn.ParameterList(self.h1_residual)
        self.h2_residual = nn.ParameterList(self.h2_residual)
        if self.output_g1_ln:
            self.g1_ln = LayerNorm(
                g1_dim,
                eps=ln_eps,
                trainable=trainable_ln,
                precision=precision,
                seed=child_seed(seed, 18),
            )
        if self.output_g2_ln:
            self.g2_ln = LayerNorm(
                g2_dim,
                eps=ln_eps,
                trainable=trainable_ln,
                precision=precision,
                seed=child_seed(seed, 19),
            )
        if self.output_h1_ln:
            self.h1_ln = LayerNorm(
                g1_dim,
                eps=ln_eps,
                trainable=trainable_ln,
                precision=precision,
                seed=child_seed(seed, 20),
            )
        if self.output_h2_ln:
            self.h2_ln = LayerNorm(
                g2_dim,
                eps=ln_eps,
                trainable=trainable_ln,
                precision=precision,
                seed=child_seed(seed, 21),
            )

    def cal_1_dim(self, g1d: int, g2d: int, ax: int) -> int:
        ret = g1d if not self.g1_out_mlp else 0
        if self.update_g1_has_grrg:
            ret += g2d * ax
        if self.update_g1_has_drrd:
            ret += g1d * ax
        if self.update_g1_has_conv and not self.g1_out_conv:
            ret += g2d
        return ret

    def _update_h2(
        self,
        h2: torch.Tensor,
        attn: torch.Tensor,
    ) -> torch.Tensor:
        """
        Calculate the attention weights update for pair-wise equivariant rep.

        Parameters
        ----------
        h2
            Pair-wise equivariant rep tensors, with shape nf x nloc x nnei x 3 x ng2.
        attn
            Attention weights from g2 attention, with shape nf x nloc x nnei x nnei x nh2.
        """
        assert self.attn2_ev_apply is not None
        # nf x nloc x nnei x nh2
        h2_1 = self.attn2_ev_apply(attn, h2)
        return h2_1

    def _update_g1_conv(
        self,
        gg1: torch.Tensor,  # nb x nloc x nnei x ng1
        hh1: torch.Tensor,  # nb x nloc x nnei x 3 x ng1
        g2: torch.Tensor,  # nb x nloc x nnei x ng2
        h2: torch.Tensor,  # nb x nloc x nnei x 3 x ng2
        nlist_mask: torch.Tensor,
        sw: torch.Tensor,
    ) -> Tuple[torch.Tensor, torch.Tensor, torch.Tensor, torch.Tensor]:
        """
        Calculate the convolution update for atomic invariant rep.

        Parameters
        ----------
        gg1
            Neighbor-wise atomic invariant rep, with shape nb x nloc x nnei x ng1.
        g2
            Pair invariant rep, with shape nb x nloc x nnei x ng2.
        nlist_mask
            Neighbor list mask, where zero means no neighbor, with shape nb x nloc x nnei.
        sw
            The switch function, which equals 1 within the rcut_smth range, smoothly decays from 1 to 0 between rcut_smth and rcut,
            and remains 0 beyond rcut, with shape nb x nloc x nnei.
        """
<<<<<<< HEAD
=======
        assert self.proj_g1g2_1 is not None
        assert self.proj_h1h2_1 is not None
        assert self.proj_g1g2_2 is not None
        assert self.proj_h1h2_2 is not None
>>>>>>> c05ed09c
        nb, nloc, nnei, _ = g2.shape
        ng1 = gg1.shape[-1]
        ng2 = g2.shape[-1]
        if not self.g1_out_conv:
            assert self.proj_g1g2 is not None
            # gg1  : nb x nloc x nnei x ng2
            gg1 = self.proj_g1g2(gg1).view(nb, nloc, nnei, ng2)
        else:
            # gg1  : nb x nloc x nnei x ng1
            gg1 = gg1.view(nb, nloc, nnei, ng1)
            # hh1  : nb x nloc x nnei x 3 x ng1
            hh1 = hh1.view(nb, nloc, nnei, 3, ng1)
        # nb x nloc x nnei x ng2/ng1
        gg1 = _apply_nlist_mask(gg1, nlist_mask)
        hh1 = _apply_nlist_mask(
            hh1.view(nb, nloc, nnei, 3 * ng1),
            nlist_mask,
        ).view(nb, nloc, nnei, 3, ng1)
        if not self.smooth:
            # normalized by number of neighbors, not smooth
            # nb x nloc x 1
            # must use type_as here to convert bool to float, otherwise there will be numerical difference from numpy
            invnnei = 1.0 / (
                self.epsilon + torch.sum(nlist_mask.type_as(gg1), dim=-1)
            ).unsqueeze(-1)
        else:
            gg1 = _apply_switch(gg1, sw)
            hh1 = _apply_switch(hh1.view(nb, nloc, nnei, 3 * ng1), sw).view(
                nb, nloc, nnei, 3, ng1
            )
            invnnei = (1.0 / float(nnei)) * torch.ones(
                (nb, nloc), dtype=gg1.dtype, device=gg1.device
            )
        if not self.g1_out_conv:
            # nb x nloc x ng2
<<<<<<< HEAD
            g1_1 = torch.sum(g2 * gg1, dim=2) * invnnei
            g1_11 = g1_1
            g1_12, h1_11, h1_12 = None, None, None
        else:
            assert self.proj_g1g2_1 is not None
            assert self.proj_h1h2_1 is not None
            assert self.proj_g1g2_2 is not None
            assert self.proj_h1h2_2 is not None
=======
            g1_11 = torch.sum(g2 * gg1, dim=2) * invnnei
            g1_1 = g1_11
            h1_1 = None
        else:
>>>>>>> c05ed09c
            # nb x nloc x ng1
            g2_1 = self.proj_g1g2_1(g2).view(nb, nloc, nnei, ng1)
            g2_2 = self.proj_g1g2_2(g2).view(nb, nloc, nnei, ng1)
            # nb x nloc x 3 x ng1
            h2_1 = self.proj_h1h2_1(h2).view(nb, nloc, nnei, 3, ng1)
            h2_2 = self.proj_h1h2_2(h2).view(nb, nloc, nnei, 3, ng1)
            ##
            # gg1       nb x nloc x nnei x ng1
            # hh1:      nb x nloc x nnei x 3 x ng1
            # g2:       nb x nloc x nnei x ng1
            # h2:       nb x nloc x nnei x 3 x ng1
            if False:
                ## low efficiency implementation, but easy to read
                ## the g part: 0.0 + 1.1
                g1_11 = torch.sum(g2_1 * gg1, dim=2) * invnnei[:, :, None]
                g1_12 = (
                    torch.einsum("ijkdc,ijkdc->ijc", h2_1, hh1)
                    * invnnei[:, :, None]
                    / 3.0
                )
                ## the h part: 0.1 + 1.0
                h1_11 = (
                    torch.einsum("ijkc,ijkdc->ijdc", g2_2, hh1)
                    * invnnei[:, :, None, None]
                )
                h1_12 = (
                    torch.einsum("ijkdc,ijkc->ijdc", h2_2, gg1)
                    * invnnei[:, :, None, None]
                )
            else:
                ## implementation via batch matmul
                g1_11 = (
                    torch.bmm(
                        torch.reshape(
                            torch.permute(g2_1, (0, 1, 3, 2)),
                            (nb * nloc * ng1, 1, nnei),
                        ),
                        torch.reshape(
                            torch.permute(gg1, (0, 1, 3, 2)), (nb * nloc * ng1, nnei, 1)
                        ),
                    ).view(nb, nloc, ng1)
                    * invnnei[:, :, None]
                )
                g1_12 = (
                    torch.bmm(
                        torch.reshape(
                            torch.permute(h2_1, (0, 1, 4, 2, 3)),
                            (nb * nloc * ng1, 1, nnei * 3),
                        ),
                        torch.reshape(
                            torch.permute(hh1, (0, 1, 4, 2, 3)),
                            (nb * nloc * ng1, nnei * 3, 1),
                        ),
                    ).view(nb, nloc, ng1)
                    * invnnei[:, :, None]
                    / 3.0
                )
                ## the h part: 0.1 + 1.0
                tg2 = g2_2.unsqueeze(-2).expand(-1, -1, -1, 3, -1)
                h1_11 = (
                    torch.bmm(
                        torch.reshape(
                            torch.permute(tg2, (0, 1, 3, 4, 2)),
                            (nb * nloc * 3 * ng1, 1, nnei),
                        ),
                        torch.reshape(
                            torch.permute(hh1, (0, 1, 3, 4, 2)),
                            (nb * nloc * 3 * ng1, nnei, 1),
                        ),
                    ).view(nb, nloc, 3, ng1)
                    * invnnei[:, :, None, None]
                )
                tg1 = gg1.unsqueeze(-2).expand(-1, -1, -1, 3, -1)
                h1_12 = (
                    torch.bmm(
                        torch.reshape(
                            torch.permute(h2_2, (0, 1, 3, 4, 2)),
                            (nb * nloc * 3 * ng1, 1, nnei),
                        ),
                        torch.reshape(
                            torch.permute(tg1, (0, 1, 3, 4, 2)),
                            (nb * nloc * 3 * ng1, nnei, 1),
                        ),
                    ).view(nb, nloc, 3, ng1)
                    * invnnei[:, :, None, None]
                )
            # print(
            #   torch.std(gg1).detach().numpy(),
            #   torch.std(g2).detach().numpy(),
            #   torch.std(hh1).detach().numpy(),
            #   torch.std(h2).detach().numpy(),
            #   torch.std(g1_11).detach().numpy(),
            #   torch.std(g1_12).detach().numpy(),
            #   torch.std(h1_11).detach().numpy(),
            #   torch.std(h1_12).detach().numpy(),
            # )
<<<<<<< HEAD
        assert g1_12 is not None
        assert h1_11 is not None
        assert h1_12 is not None
=======
>>>>>>> c05ed09c
        return g1_11, g1_12, h1_11, h1_12

    @staticmethod
    def _cal_hg(
        g2: torch.Tensor,
        h2: torch.Tensor,
        nlist_mask: torch.Tensor,
        sw: torch.Tensor,
        smooth: bool = True,
        epsilon: float = 1e-4,
        use_sqrt_nnei: bool = True,
    ) -> torch.Tensor:
        """
        Calculate the transposed rotation matrix.

        Parameters
        ----------
        g2
            Neighbor-wise/Pair-wise invariant rep tensors, with shape nb x nloc x nnei x ng2.
        h2
            Neighbor-wise/Pair-wise equivariant rep tensors, with shape nb x nloc x nnei x 3.
        nlist_mask
            Neighbor list mask, where zero means no neighbor, with shape nb x nloc x nnei.
        sw
            The switch function, which equals 1 within the rcut_smth range, smoothly decays from 1 to 0 between rcut_smth and rcut,
            and remains 0 beyond rcut, with shape nb x nloc x nnei.
        smooth
            Whether to use smoothness in processes such as attention weights calculation.
        epsilon
            Protection of 1./nnei.

        Returns
        -------
        hg
            The transposed rotation matrix, with shape nb x nloc x 3 x ng2.
        """
        # g2:  nb x nloc x nnei x ng2
        # h2:  nb x nloc x nnei x 3
        # msk: nb x nloc x nnei
        nb, nloc, nnei, _ = g2.shape
        ng2 = g2.shape[-1]
        # nb x nloc x nnei x ng2
        g2 = _apply_nlist_mask(g2, nlist_mask)
        if not smooth:
            # nb x nloc
            # must use type_as here to convert bool to float, otherwise there will be numerical difference from numpy
            if not use_sqrt_nnei:
                invnnei = 1.0 / (epsilon + torch.sum(nlist_mask.type_as(g2), dim=-1))
            else:
                invnnei = 1.0 / (
                    epsilon + torch.sqrt(torch.sum(nlist_mask.type_as(g2), dim=-1))
                )
            # nb x nloc x 1 x 1
            invnnei = invnnei.unsqueeze(-1).unsqueeze(-1)
        else:
            g2 = _apply_switch(g2, sw)
            if not use_sqrt_nnei:
                invnnei = (1.0 / float(nnei)) * torch.ones(
                    (nb, nloc, 1, 1), dtype=g2.dtype, device=g2.device
                )
            else:
                invnnei = torch.rsqrt(
                    float(nnei)
                    * torch.ones((nb, nloc, 1, 1), dtype=g2.dtype, device=g2.device)
                )
        # nb x nloc x 3 x ng2
        h2g2 = torch.matmul(torch.transpose(h2, -1, -2), g2) * invnnei
        return h2g2

    @staticmethod
    def _cal_grrg(h2g2: torch.Tensor, axis_neuron: int) -> torch.Tensor:
        """
        Calculate the atomic invariant rep.

        Parameters
        ----------
        h2g2
            The transposed rotation matrix, with shape nb x nloc x 3 x ng2.
        axis_neuron
            Size of the submatrix.

        Returns
        -------
        grrg
            Atomic invariant rep, with shape nb x nloc x (axis_neuron x ng2)
        """
        # nb x nloc x 3 x ng2
        nb, nloc, _, ng2 = h2g2.shape
        # nb x nloc x 3 x axis
        h2g2m = torch.split(h2g2, axis_neuron, dim=-1)[0]
        # nb x nloc x axis x ng2
        g1_13 = torch.matmul(torch.transpose(h2g2m, -1, -2), h2g2) / (3.0**1)
        # nb x nloc x (axisxng2)
        g1_13 = g1_13.view(nb, nloc, axis_neuron * ng2)
        return g1_13

    def symmetrization_op(
        self,
        g2: torch.Tensor,
        h2: torch.Tensor,
        nlist_mask: torch.Tensor,
        sw: torch.Tensor,
        axis_neuron: int,
        smooth: bool = True,
        epsilon: float = 1e-4,
    ) -> torch.Tensor:
        """
        Symmetrization operator to obtain atomic invariant rep.

        Parameters
        ----------
        g2
            Neighbor-wise/Pair-wise invariant rep tensors, with shape nb x nloc x nnei x ng2.
        h2
            Neighbor-wise/Pair-wise equivariant rep tensors, with shape nb x nloc x nnei x 3.
        nlist_mask
            Neighbor list mask, where zero means no neighbor, with shape nb x nloc x nnei.
        sw
            The switch function, which equals 1 within the rcut_smth range, smoothly decays from 1 to 0 between rcut_smth and rcut,
            and remains 0 beyond rcut, with shape nb x nloc x nnei.
        axis_neuron
            Size of the submatrix.
        smooth
            Whether to use smoothness in processes such as attention weights calculation.
        epsilon
            Protection of 1./nnei.

        Returns
        -------
        grrg
            Atomic invariant rep, with shape nb x nloc x (axis_neuron x ng2)
        """
        # g2:  nb x nloc x nnei x ng2
        # h2:  nb x nloc x nnei x 3
        # msk: nb x nloc x nnei
        nb, nloc, nnei, _ = g2.shape
        # nb x nloc x 3 x ng2
        h2g2 = self._cal_hg(
            g2,
            h2,
            nlist_mask,
            sw,
            smooth=smooth,
            epsilon=epsilon,
            use_sqrt_nnei=self.use_sqrt_nnei,
        )
        # nb x nloc x (axisxng2)
        g1_13 = self._cal_grrg(h2g2, axis_neuron)
        return g1_13

    def _update_g2_g1g1(
        self,
        g1: torch.Tensor,  # nb x nloc x ng1
        gg1: torch.Tensor,  # nb x nloc x nnei x ng1
        nlist_mask: torch.Tensor,  # nb x nloc x nnei
        sw: torch.Tensor,  # nb x nloc x nnei
    ) -> torch.Tensor:
        """
        Update the g2 using element-wise dot g1_i * g1_j.

        Parameters
        ----------
        g1
            Atomic invariant rep, with shape nb x nloc x ng1.
        gg1
            Neighbor-wise atomic invariant rep, with shape nb x nloc x nnei x ng1.
        nlist_mask
            Neighbor list mask, where zero means no neighbor, with shape nb x nloc x nnei.
        sw
            The switch function, which equals 1 within the rcut_smth range, smoothly decays from 1 to 0 between rcut_smth and rcut,
            and remains 0 beyond rcut, with shape nb x nloc x nnei.
        """
        ret = g1.unsqueeze(-2) * gg1
        # nb x nloc x nnei x ng1
        ret = _apply_nlist_mask(ret, nlist_mask)
        if self.smooth:
            ret = _apply_switch(ret, sw)
        return ret

    def forward(
        self,
        g1_ext: torch.Tensor,  # nf x nall x ng1
        g2: torch.Tensor,  # nf x nloc x nnei x ng2
        h1_ext: torch.Tensor,  # nf x nall x 3 x ng1
        h2: torch.Tensor,  # nf x nloc x nnei x 3 x ng2
        nlist: torch.Tensor,  # nf x nloc x nnei
        nlist_mask: torch.Tensor,  # nf x nloc x nnei
        sw: torch.Tensor,  # switch func, nf x nloc x nnei
    ):
        """
        Parameters
        ----------
        g1_ext : nf x nall x ng1        extended single-atom chanel, scalar
        g2 : nf x nloc x nnei x ng2     pair-atom channel, scalar
        h1_ext : nf x nall x 3 x ng1    extended single-atom chanel, vector
        h2 : nf x nloc x nnei x 3 x ng2 pair-atom channel, vector
        nlist : nf x nloc x nnei        neighbor list (padded neis are set to 0)
        nlist_mask : nf x nloc x nnei   masks of the neighbor list. real nei 1 otherwise 0
        sw : nf x nloc x nnei        switch function

        Returns
        -------
        g1:  nf x nloc x ng1            updated single-atom chanel, scalar
        g2:  nf x nloc x nnei x ng2     updated pair-atom channel, scalar
        h1:  nf x nloc x 3 x ng1        updated single-atom chanel, vector
        h2:  nf x nloc x nnei x 3 x ng2 updated pair-atom channel, vector
        """
        cal_gg1 = (
            self.update_g1_has_drrd
            or self.update_g1_has_conv
            or self.update_g1_has_attn
            or self.update_g2_has_g1g1
        )

        nb, nloc, nnei, _ = g2.shape
        nall = g1_ext.shape[1]
        ng1 = g1_ext.shape[-1]
        g1, _ = torch.split(g1_ext, [nloc, nall - nloc], dim=1)
        h1, _ = torch.split(h1_ext, [nloc, nall - nloc], dim=1)
        assert (nb, nloc) == g1.shape[:2]
        assert (nb, nloc) == h1.shape[:2]
        assert (nb, nloc, nnei) == h2.shape[:3]

        g2_update: List[torch.Tensor] = [g2]
        h2_update: List[torch.Tensor] = [h2]
        g1_update: List[torch.Tensor] = [g1]
        h1_update: List[torch.Tensor] = [h1]
        g1_mlp: List[torch.Tensor] = [g1] if not self.g1_out_mlp else []

        if self.g1_out_mlp:
            assert self.g1_self_mlp is not None
            g1_self_mlp = self.act(self.g1_self_mlp(g1))
            g1_update.append(g1_self_mlp)

        if cal_gg1:
            gg1 = _make_nei_g1(g1_ext, nlist)
            hh1 = _make_nei_g1(h1_ext.view([nb, nall, 3 * ng1]), nlist).view(
                [nb, nloc, nnei, 3, ng1]
            )
        else:
            gg1 = None
            hh1 = None

        if self.update_chnnl_2:
            # mlp(g2)
            assert self.linear2 is not None
            # nb x nloc x nnei x ng2
            g2_1 = self.act(self.linear2(g2))
            g2_update.append(g2_1)

            if self.update_g2_has_g1g1:
                # linear(g1_i * g1_j)
                assert gg1 is not None
                assert self.proj_g1g1g2 is not None
                g2_update.append(
                    self.proj_g1g1g2(self._update_g2_g1g1(g1, gg1, nlist_mask, sw))
                )

            if self.update_g2_has_attn or self.update_h2:
                # gated_attention(g2, h2)
                assert self.attn2g_map is not None
                # nb x nloc x nnei x nnei x nh
                AAg = self.attn2g_map(g2, h2[..., 0], nlist_mask, sw)

                if self.update_g2_has_attn:
                    assert self.attn2_mh_apply is not None
                    assert self.attn2_lm is not None
                    # nb x nloc x nnei x ng2
                    g2_2 = self.attn2_mh_apply(AAg, g2)
                    g2_2 = self.attn2_lm(g2_2)
                    g2_update.append(g2_2)

                if self.update_h2:
                    # linear_head(attention_weights * h2)
                    h2_update.append(self._update_h2(h2, AAg))

        if self.update_g1_has_conv:
            assert gg1 is not None
<<<<<<< HEAD
            assert hh1 is not None
=======
>>>>>>> c05ed09c
            g11_conv, g12_conv, h11_conv, h12_conv = self._update_g1_conv(
                gg1, hh1, g2, h2, nlist_mask, sw
            )
            if not self.g1_out_conv:
                g1_mlp.append(g11_conv)
                g1_mlp.append(g12_conv)
            else:
                g1_update.append(g11_conv)
                g1_update.append(g12_conv)
            h1_update.append(h11_conv)
            h1_update.append(h12_conv)

        if self.update_g1_has_grrg:
            g1_mlp.append(
                self.symmetrization_op(
                    g2,
                    h2[..., 0],
                    nlist_mask,
                    sw,
                    self.axis_neuron,
                    smooth=self.smooth,
                    epsilon=self.epsilon,
                )
            )

        if self.update_g1_has_drrd:
            assert gg1 is not None
            g1_mlp.append(
                self.symmetrization_op(
                    gg1,
                    h2[..., 0],
                    nlist_mask,
                    sw,
                    self.axis_neuron,
                    smooth=self.smooth,
                    epsilon=self.epsilon,
                )
            )

        # nb x nloc x [ng1+ng2+(axisxng2)+(axisxng1)]
        #                  conv   grrg      drrd
        g1_1 = self.act(self.linear1(torch.cat(g1_mlp, dim=-1)))
        g1_update.append(g1_1)

        if self.update_g1_has_attn:
            assert gg1 is not None
            assert self.loc_attn is not None
            g1_update.append(self.loc_attn(g1, gg1, nlist_mask, sw))

        if self.update_h2_has_g2:
            h2_update.append(h2 * g2[..., None, :])

        if self.update_h1_has_g1:
            h1_update.append(h1 * g1[..., None, :])

        # update
        if self.update_chnnl_2:
            g2_new = self.list_update(g2_update, "g2")
            h2_new = self.list_update(h2_update, "h2")
        else:
            g2_new, h2_new = g2, h2
        g1_new = self.list_update(g1_update, "g1")
        h1_new = self.list_update(h1_update, "h1")
<<<<<<< HEAD
        if self.output_g1_ln:
            assert self.g1_ln is not None
            g1_new = self.g1_ln(g1_new)
        if self.output_g2_ln:
            assert self.g2_ln is not None
            g2_new = self.g2_ln(g2_new)
        if self.output_h1_ln:
            assert self.h1_ln is not None
            h1_new = self.h1_ln(h1_new)
        if self.output_h2_ln:
            assert self.h2_ln is not None
            h2_new = self.h2_ln(h2_new)
=======
>>>>>>> c05ed09c
        return g1_new, g2_new, h1_new, h2_new

    @torch.jit.export
    def list_update_res_avg(
        self,
        update_list: List[torch.Tensor],
    ) -> torch.Tensor:
        nitem = len(update_list)
        uu = update_list[0]
        for ii in range(1, nitem):
            uu = uu + update_list[ii]
        return uu / (float(nitem) ** 0.5)

    @torch.jit.export
    def list_update_res_incr(self, update_list: List[torch.Tensor]) -> torch.Tensor:
        nitem = len(update_list)
        uu = update_list[0]
        scale = 1.0 / (float(nitem - 1) ** 0.5) if nitem > 1 else 0.0
        for ii in range(1, nitem):
            uu = uu + scale * update_list[ii]
        return uu

    @torch.jit.export
    def list_update_res_residual(
        self, update_list: List[torch.Tensor], update_name: str = "g1"
    ) -> torch.Tensor:
        nitem = len(update_list)
        uu = update_list[0]
        # make jit happy
        if update_name == "g1":
            assert nitem == len(self.g1_residual) + 1
            for ii, vv in enumerate(self.g1_residual):
                uu = uu + vv * update_list[ii + 1]
        elif update_name == "g2":
            assert nitem == len(self.g2_residual) + 1
            for ii, vv in enumerate(self.g2_residual):
                uu = uu + vv * update_list[ii + 1]
        elif update_name == "h1":
<<<<<<< HEAD
=======
            assert nitem == len(self.h1_residual) + 1
>>>>>>> c05ed09c
            for ii, vv in enumerate(self.h1_residual):
                uu = uu + vv * update_list[ii + 1]
        elif update_name == "h2":
            assert nitem == len(self.h2_residual) + 1
            for ii, vv in enumerate(self.h2_residual):
                uu = uu + vv * update_list[ii + 1]
        else:
            raise NotImplementedError
        return uu

    @torch.jit.export
    def list_update(
        self, update_list: List[torch.Tensor], update_name: str = "g1"
    ) -> torch.Tensor:
        if self.update_style == "res_avg":
            return self.list_update_res_avg(update_list)
        elif self.update_style == "res_incr":
            return self.list_update_res_incr(update_list)
        elif self.update_style == "res_residual":
            return self.list_update_res_residual(update_list, update_name=update_name)
        else:
            raise RuntimeError(f"unknown update style {self.update_style}")

    def serialize(self) -> dict:
        """Serialize the networks to a dict.

        Returns
        -------
        dict
            The serialized networks.
        """
        data = {
            "@class": "RepformerLayer",
            "@version": 1,
            "rcut": self.rcut,
            "rcut_smth": self.rcut_smth,
            "sel": self.sel,
            "ntypes": self.ntypes,
            "g1_dim": self.g1_dim,
            "g2_dim": self.g2_dim,
            "axis_neuron": self.axis_neuron,
            "update_chnnl_2": self.update_chnnl_2,
            "update_g1_has_conv": self.update_g1_has_conv,
            "update_g1_has_drrd": self.update_g1_has_drrd,
            "update_g1_has_grrg": self.update_g1_has_grrg,
            "update_g1_has_attn": self.update_g1_has_attn,
            "update_g2_has_g1g1": self.update_g2_has_g1g1,
            "update_g2_has_attn": self.update_g2_has_attn,
            "update_h2": self.update_h2,
            "attn1_hidden": self.attn1_hidden,
            "attn1_nhead": self.attn1_nhead,
            "attn2_hidden": self.attn2_hidden,
            "attn2_nhead": self.attn2_nhead,
            "attn2_has_gate": self.attn2_has_gate,
            "activation_function": self.activation_function,
            "update_style": self.update_style,
            "smooth": self.smooth,
            "precision": self.precision,
            "trainable_ln": self.trainable_ln,
            "use_sqrt_nnei": self.use_sqrt_nnei,
            "g1_out_conv": self.g1_out_conv,
            "g1_out_mlp": self.g1_out_mlp,
            "ln_eps": self.ln_eps,
            "linear1": self.linear1.serialize(),
        }
        if self.update_chnnl_2:
            data.update(
                {
                    "linear2": self.linear2.serialize(),
                }
            )
        if self.update_g1_has_conv:
            data.update(
                {
                    "proj_g1g2": self.proj_g1g2.serialize(),
                }
            )
        if self.update_g2_has_g1g1:
            data.update(
                {
                    "proj_g1g1g2": self.proj_g1g1g2.serialize(),
                }
            )
        if self.update_g2_has_attn or self.update_h2:
            data.update(
                {
                    "attn2g_map": self.attn2g_map.serialize(),
                }
            )
            if self.update_g2_has_attn:
                data.update(
                    {
                        "attn2_mh_apply": self.attn2_mh_apply.serialize(),
                        "attn2_lm": self.attn2_lm.serialize(),
                    }
                )

            if self.update_h2:
                data.update(
                    {
                        "attn2_ev_apply": self.attn2_ev_apply.serialize(),
                    }
                )
        if self.update_g1_has_attn:
            data.update(
                {
                    "loc_attn": self.loc_attn.serialize(),
                }
            )
        if self.g1_out_mlp:
            data.update(
                {
                    "g1_self_mlp": self.g1_self_mlp.serialize(),
                }
            )
        if self.update_style == "res_residual":
            data.update(
                {
                    "g1_residual": [to_numpy_array(t) for t in self.g1_residual],
                    "g2_residual": [to_numpy_array(t) for t in self.g2_residual],
                    "h2_residual": [to_numpy_array(t) for t in self.h2_residual],
                }
            )
        return data

    @classmethod
    def deserialize(cls, data: dict) -> "RepformerLayer":
        """Deserialize the networks from a dict.

        Parameters
        ----------
        data : dict
            The dict to deserialize from.
        """
        data = data.copy()
        check_version_compatibility(data.pop("@version"), 1, 1)
        data.pop("@class")
        linear1 = data.pop("linear1")
        update_chnnl_2 = data["update_chnnl_2"]
        update_g1_has_conv = data["update_g1_has_conv"]
        update_g2_has_g1g1 = data["update_g2_has_g1g1"]
        update_g2_has_attn = data["update_g2_has_attn"]
        update_h2 = data["update_h2"]
        update_g1_has_attn = data["update_g1_has_attn"]
        update_style = data["update_style"]
        g1_out_mlp = data["g1_out_mlp"]

        linear2 = data.pop("linear2", None)
        proj_g1g2 = data.pop("proj_g1g2", None)
        proj_g1g1g2 = data.pop("proj_g1g1g2", None)
        attn2g_map = data.pop("attn2g_map", None)
        attn2_mh_apply = data.pop("attn2_mh_apply", None)
        attn2_lm = data.pop("attn2_lm", None)
        attn2_ev_apply = data.pop("attn2_ev_apply", None)
        loc_attn = data.pop("loc_attn", None)
        g1_self_mlp = data.pop("g1_self_mlp", None)
        g1_residual = data.pop("g1_residual", [])
        g2_residual = data.pop("g2_residual", [])
        h2_residual = data.pop("h2_residual", [])

        obj = cls(**data)
        obj.linear1 = MLPLayer.deserialize(linear1)
        if update_chnnl_2:
            assert isinstance(linear2, dict)
            obj.linear2 = MLPLayer.deserialize(linear2)
        if update_g1_has_conv:
            assert isinstance(proj_g1g2, dict)
            obj.proj_g1g2 = MLPLayer.deserialize(proj_g1g2)
        if update_g2_has_g1g1:
            assert isinstance(proj_g1g1g2, dict)
            obj.proj_g1g1g2 = MLPLayer.deserialize(proj_g1g1g2)
        if update_g2_has_attn or update_h2:
            assert isinstance(attn2g_map, dict)
            obj.attn2g_map = Atten2Map.deserialize(attn2g_map)
            if update_g2_has_attn:
                assert isinstance(attn2_mh_apply, dict)
                assert isinstance(attn2_lm, dict)
                obj.attn2_mh_apply = Atten2MultiHeadApply.deserialize(attn2_mh_apply)
                obj.attn2_lm = LayerNorm.deserialize(attn2_lm)
            if update_h2:
                assert isinstance(attn2_ev_apply, dict)
                obj.attn2_ev_apply = Atten2EquiVarApply.deserialize(attn2_ev_apply)
        if update_g1_has_attn:
            assert isinstance(loc_attn, dict)
            obj.loc_attn = LocalAtten.deserialize(loc_attn)
        if g1_out_mlp:
            assert isinstance(g1_self_mlp, dict)
            obj.g1_self_mlp = MLPLayer.deserialize(g1_self_mlp)
        if update_style == "res_residual":
            for ii, t in enumerate(obj.g1_residual):
                t.data = to_torch_tensor(g1_residual[ii])
            for ii, t in enumerate(obj.g2_residual):
                t.data = to_torch_tensor(g2_residual[ii])
            for ii, t in enumerate(obj.h2_residual):
                t.data = to_torch_tensor(h2_residual[ii])
        return obj<|MERGE_RESOLUTION|>--- conflicted
+++ resolved
@@ -588,13 +588,8 @@
         update_g2_has_g1g1: bool = True,
         update_g2_has_attn: bool = True,
         update_h2: bool = False,
-<<<<<<< HEAD
         update_h1_has_g1: bool = False,
         update_h2_has_g2: bool = False,
-=======
-        update_h2_has_g2: bool = True,
-        update_h1_has_g1: bool = True,
->>>>>>> c05ed09c
         attn1_hidden: int = 64,
         attn1_nhead: int = 4,
         attn2_hidden: int = 16,
@@ -1024,13 +1019,6 @@
             The switch function, which equals 1 within the rcut_smth range, smoothly decays from 1 to 0 between rcut_smth and rcut,
             and remains 0 beyond rcut, with shape nb x nloc x nnei.
         """
-<<<<<<< HEAD
-=======
-        assert self.proj_g1g2_1 is not None
-        assert self.proj_h1h2_1 is not None
-        assert self.proj_g1g2_2 is not None
-        assert self.proj_h1h2_2 is not None
->>>>>>> c05ed09c
         nb, nloc, nnei, _ = g2.shape
         ng1 = gg1.shape[-1]
         ng2 = g2.shape[-1]
@@ -1066,7 +1054,6 @@
             )
         if not self.g1_out_conv:
             # nb x nloc x ng2
-<<<<<<< HEAD
             g1_1 = torch.sum(g2 * gg1, dim=2) * invnnei
             g1_11 = g1_1
             g1_12, h1_11, h1_12 = None, None, None
@@ -1075,12 +1062,6 @@
             assert self.proj_h1h2_1 is not None
             assert self.proj_g1g2_2 is not None
             assert self.proj_h1h2_2 is not None
-=======
-            g1_11 = torch.sum(g2 * gg1, dim=2) * invnnei
-            g1_1 = g1_11
-            h1_1 = None
-        else:
->>>>>>> c05ed09c
             # nb x nloc x ng1
             g2_1 = self.proj_g1g2_1(g2).view(nb, nloc, nnei, ng1)
             g2_2 = self.proj_g1g2_2(g2).view(nb, nloc, nnei, ng1)
@@ -1177,12 +1158,9 @@
             #   torch.std(h1_11).detach().numpy(),
             #   torch.std(h1_12).detach().numpy(),
             # )
-<<<<<<< HEAD
         assert g1_12 is not None
         assert h1_11 is not None
         assert h1_12 is not None
-=======
->>>>>>> c05ed09c
         return g1_11, g1_12, h1_11, h1_12
 
     @staticmethod
@@ -1461,10 +1439,7 @@
 
         if self.update_g1_has_conv:
             assert gg1 is not None
-<<<<<<< HEAD
             assert hh1 is not None
-=======
->>>>>>> c05ed09c
             g11_conv, g12_conv, h11_conv, h12_conv = self._update_g1_conv(
                 gg1, hh1, g2, h2, nlist_mask, sw
             )
@@ -1528,7 +1503,6 @@
             g2_new, h2_new = g2, h2
         g1_new = self.list_update(g1_update, "g1")
         h1_new = self.list_update(h1_update, "h1")
-<<<<<<< HEAD
         if self.output_g1_ln:
             assert self.g1_ln is not None
             g1_new = self.g1_ln(g1_new)
@@ -1541,8 +1515,6 @@
         if self.output_h2_ln:
             assert self.h2_ln is not None
             h2_new = self.h2_ln(h2_new)
-=======
->>>>>>> c05ed09c
         return g1_new, g2_new, h1_new, h2_new
 
     @torch.jit.export
@@ -1581,10 +1553,6 @@
             for ii, vv in enumerate(self.g2_residual):
                 uu = uu + vv * update_list[ii + 1]
         elif update_name == "h1":
-<<<<<<< HEAD
-=======
-            assert nitem == len(self.h1_residual) + 1
->>>>>>> c05ed09c
             for ii, vv in enumerate(self.h1_residual):
                 uu = uu + vv * update_list[ii + 1]
         elif update_name == "h2":
