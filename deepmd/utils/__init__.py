#
from .data import DeepmdData
from .data_system import DeepmdDataSystem

# out-of-dated
<<<<<<< HEAD
from .data import DataSets
from .data_system import DataSystem
from .tab_inter import TabInter
from .learning_rate import LearningRateExp
=======
from .data              import DataSets
from .data_system       import DataSystem
from .pair_tab          import PairTab
from .learning_rate     import LearningRateExp
>>>>>>> 77d156a6
<|MERGE_RESOLUTION|>--- conflicted
+++ resolved
@@ -3,14 +3,7 @@
 from .data_system import DeepmdDataSystem
 
 # out-of-dated
-<<<<<<< HEAD
 from .data import DataSets
 from .data_system import DataSystem
-from .tab_inter import TabInter
-from .learning_rate import LearningRateExp
-=======
-from .data              import DataSets
-from .data_system       import DataSystem
-from .pair_tab          import PairTab
-from .learning_rate     import LearningRateExp
->>>>>>> 77d156a6
+from .pair_tab import PairTab
+from .learning_rate import LearningRateExp